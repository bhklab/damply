--- conflicted
+++ resolved
@@ -158,14 +158,13 @@
 requires = ["hatchling"]
 build-backend = "hatchling.build"
 
-<<<<<<< HEAD
-=======
 
 
 
 
 
->>>>>>> 1083a9bf
+
+
 [tool.pixi.feature.build.tasks]
 # Builds the package
 build = { cmd = ["hatch", "build", "--clean"], inputs = [
