--- conflicted
+++ resolved
@@ -162,17 +162,6 @@
 requires = ["hatchling"]
 build-backend = "hatchling.build"
 
-<<<<<<< HEAD
-=======
-
-
-
-
-
-
-
-
->>>>>>> 745d6dcb
 [tool.pixi.feature.build.tasks]
 # Builds the package
 build = { cmd = ["hatch", "build", "--clean"], inputs = [
